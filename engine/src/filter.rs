--- conflicted
+++ resolved
@@ -10,7 +10,7 @@
 // under the hood propagates field values to its leafs by recursively calling
 // their `execute` methods and aggregating results into a single boolean value
 // as recursion unwinds.
-<<<<<<< HEAD
+
 pub(crate) struct CompiledOneExpr<'s>(
     Box<dyn for<'e> Fn(&'e ExecutionContext<'e>) -> bool + Sync + Send + 's>,
 );
@@ -53,9 +53,7 @@
     One(CompiledOneExpr<'s>),
     Vec(CompiledVecExpr<'s>),
 }
-=======
-pub(crate) struct CompiledExpr<'s>(Box<dyn 's + Fn(&ExecutionContext) -> bool + Sync + Send>);
->>>>>>> a2e66447
+
 
 impl<'s> CompiledExpr<'s> {
     #[cfg(test)]
@@ -95,7 +93,6 @@
 
 impl<'s> CompiledValueExpr<'s> {
     /// Creates a compiled expression IR from a generic closure.
-<<<<<<< HEAD
     pub(crate) fn new(
         closure: impl for<'e> Fn(&'e ExecutionContext<'e>) -> CompiledValueResult<'e> + Sync + Send + 's,
     ) -> Self {
@@ -104,14 +101,7 @@
 
     /// Executes a filter against a provided context with values.
     pub fn execute<'e>(&self, ctx: &'e ExecutionContext<'e>) -> CompiledValueResult<'e> {
-=======
-    pub(crate) fn new(closure: impl 's + Fn(&ExecutionContext) -> bool + Sync + Send) -> Self {
-        CompiledExpr(Box::new(closure))
-    }
 
-    /// Executes a filter against a provided context with values.
-    pub fn execute(&self, ctx: &ExecutionContext) -> bool {
->>>>>>> a2e66447
         self.0(ctx)
     }
 }
